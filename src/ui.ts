import { GameState } from "./types";

// Set up initial UI elements
export function setupUI(): void {
  // Create score display
  const scoreElement = document.createElement("div");
  scoreElement.id = "score";
  scoreElement.style.position = "absolute";
  scoreElement.style.top = "20px";
  scoreElement.style.left = "20px";
  scoreElement.style.fontSize = "24px";
  scoreElement.style.fontFamily = "monospace";
  scoreElement.style.color = "#00ffaa";
  scoreElement.style.textShadow = "0 0 5px #00ffaa";
  scoreElement.innerText = "Score: 0";
  document.body.appendChild(scoreElement);
  
  // Create countdown timer display below the score
  const timerElement = document.createElement("div");
  timerElement.id = "countdown-timer";
  timerElement.style.position = "absolute";
  timerElement.style.top = "60px";
  timerElement.style.left = "20px";
  timerElement.style.fontSize = "24px";
  timerElement.style.fontFamily = "monospace";
  timerElement.style.color = "#FF3333"; // Red color for urgency
  timerElement.style.textShadow = "0 0 5px #FF3333";
  timerElement.innerText = "Time: 60";
  document.body.appendChild(timerElement);
<<<<<<< HEAD
  
  // Create lives display below the timer
  const livesElement = document.createElement("div");
  livesElement.id = "lives";
  livesElement.style.position = "absolute";
  livesElement.style.top = "100px";
  livesElement.style.left = "20px";
  livesElement.style.fontSize = "24px";
  livesElement.style.fontFamily = "monospace";
  livesElement.style.color = "#00ffaa"; // Same color as score
  livesElement.style.textShadow = "0 0 5px #00ffaa";
  livesElement.innerText = "Lives: 3";
  document.body.appendChild(livesElement);
=======
>>>>>>> 0750a523

  // Create level display
  const levelElement = document.createElement("div");
  levelElement.id = "level";
  levelElement.style.position = "absolute";
  levelElement.style.top = "20px";
  levelElement.style.right = "20px";
  levelElement.style.fontSize = "24px";
  levelElement.style.fontFamily = "monospace";
  levelElement.style.color = "#00ffaa";
  levelElement.style.textShadow = "0 0 5px #00ffaa";
  levelElement.innerText = "Level: 1";
  document.body.appendChild(levelElement);

  // Create π symbol display
  const piSymbol = document.createElement("div");
  piSymbol.id = "pi-symbol";
  piSymbol.style.position = "absolute";
  piSymbol.style.top = "60px";
  piSymbol.style.right = "20px";
  piSymbol.style.fontSize = "32px";
  piSymbol.style.fontFamily = "serif";
  piSymbol.style.color = "#66ccff";
  piSymbol.style.textShadow = "0 0 8px #66ccff";
  piSymbol.innerText = "π";
  document.body.appendChild(piSymbol);

  // Initialize the game in marquee mode
  document.dispatchEvent(
    new CustomEvent("gameStatusChanged", { detail: { status: "marquee" } })
  );
}

// Update score display
export function updateScore(gameState: GameState): void {
  // Skip updates if game hasn't started yet
  if (gameState.gameStatus !== "active") return;

  const scoreElement = document.getElementById("score");
  if (scoreElement) {
    scoreElement.innerText = `Score: ${gameState.score}`;

    // Flash effect on score change
    scoreElement.style.fontSize = "28px";
    scoreElement.style.color = "#ffffff";

    setTimeout(() => {
      scoreElement.style.fontSize = "24px";
      scoreElement.style.color = "#00ffaa";
    }, 200);
  }

  // Update level display
  const levelElement = document.getElementById("level");
  if (levelElement) {
    levelElement.innerText = `Level: ${gameState.currentLevel}`;
  }
}

// Update countdown timer display
export function updateCountdownTimer(remainingSeconds: number): void {
  const timerElement = document.getElementById("countdown-timer");
  if (!timerElement) return;
  
  timerElement.innerText = `Time: ${remainingSeconds}`;
  
  // Update color based on time remaining
  if (remainingSeconds <= 10) {
    // Urgent red flashing for last 10 seconds
    const isFlashing = Math.floor(Date.now() / 500) % 2 === 0;
    timerElement.style.color = isFlashing ? "#FF0000" : "#FFFFFF";
    timerElement.style.textShadow = isFlashing ? "0 0 10px #FF0000" : "0 0 10px #FFFFFF";
    timerElement.style.fontSize = isFlashing ? "28px" : "24px";
  } else if (remainingSeconds <= 20) {
    // Orange for 11-20 seconds
    timerElement.style.color = "#FF6600";
    timerElement.style.textShadow = "0 0 5px #FF6600";
    timerElement.style.fontSize = "24px";
  } else {
    // Normal red for > 20 seconds
    timerElement.style.color = "#FF3333";
    timerElement.style.textShadow = "0 0 5px #FF3333";
    timerElement.style.fontSize = "24px";
  }
<<<<<<< HEAD
}

// Update lives display
export function updateLives(gameState: GameState): void {
  const livesElement = document.getElementById("lives");
  if (!livesElement) return;
  
  livesElement.innerText = `Lives: ${gameState.lives}`;
  
  // Flash effect when lives change
  livesElement.style.fontSize = "28px";
  livesElement.style.color = "#ffffff";
  
  setTimeout(() => {
    livesElement.style.fontSize = "24px";
    livesElement.style.color = "#00ffaa";
  }, 200);
=======
>>>>>>> 0750a523
}<|MERGE_RESOLUTION|>--- conflicted
+++ resolved
@@ -14,7 +14,7 @@
   scoreElement.style.textShadow = "0 0 5px #00ffaa";
   scoreElement.innerText = "Score: 0";
   document.body.appendChild(scoreElement);
-  
+
   // Create countdown timer display below the score
   const timerElement = document.createElement("div");
   timerElement.id = "countdown-timer";
@@ -27,8 +27,7 @@
   timerElement.style.textShadow = "0 0 5px #FF3333";
   timerElement.innerText = "Time: 60";
   document.body.appendChild(timerElement);
-<<<<<<< HEAD
-  
+
   // Create lives display below the timer
   const livesElement = document.createElement("div");
   livesElement.id = "lives";
@@ -41,8 +40,6 @@
   livesElement.style.textShadow = "0 0 5px #00ffaa";
   livesElement.innerText = "Lives: 3";
   document.body.appendChild(livesElement);
-=======
->>>>>>> 0750a523
 
   // Create level display
   const levelElement = document.createElement("div");
@@ -106,15 +103,17 @@
 export function updateCountdownTimer(remainingSeconds: number): void {
   const timerElement = document.getElementById("countdown-timer");
   if (!timerElement) return;
-  
+
   timerElement.innerText = `Time: ${remainingSeconds}`;
-  
+
   // Update color based on time remaining
   if (remainingSeconds <= 10) {
     // Urgent red flashing for last 10 seconds
     const isFlashing = Math.floor(Date.now() / 500) % 2 === 0;
     timerElement.style.color = isFlashing ? "#FF0000" : "#FFFFFF";
-    timerElement.style.textShadow = isFlashing ? "0 0 10px #FF0000" : "0 0 10px #FFFFFF";
+    timerElement.style.textShadow = isFlashing
+      ? "0 0 10px #FF0000"
+      : "0 0 10px #FFFFFF";
     timerElement.style.fontSize = isFlashing ? "28px" : "24px";
   } else if (remainingSeconds <= 20) {
     // Orange for 11-20 seconds
@@ -127,24 +126,21 @@
     timerElement.style.textShadow = "0 0 5px #FF3333";
     timerElement.style.fontSize = "24px";
   }
-<<<<<<< HEAD
 }
 
 // Update lives display
 export function updateLives(gameState: GameState): void {
   const livesElement = document.getElementById("lives");
   if (!livesElement) return;
-  
+
   livesElement.innerText = `Lives: ${gameState.lives}`;
-  
+
   // Flash effect when lives change
   livesElement.style.fontSize = "28px";
   livesElement.style.color = "#ffffff";
-  
+
   setTimeout(() => {
     livesElement.style.fontSize = "24px";
     livesElement.style.color = "#00ffaa";
   }, 200);
-=======
->>>>>>> 0750a523
 }